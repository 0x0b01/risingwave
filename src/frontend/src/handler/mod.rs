// Copyright 2022 Singularity Data
//
// Licensed under the Apache License, Version 2.0 (the "License");
// you may not use this file except in compliance with the License.
// You may obtain a copy of the License at
//
// http://www.apache.org/licenses/LICENSE-2.0
//
// Unless required by applicable law or agreed to in writing, software
// distributed under the License is distributed on an "AS IS" BASIS,
// WITHOUT WARRANTIES OR CONDITIONS OF ANY KIND, either express or implied.
// See the License for the specific language governing permissions and
// limitations under the License.

use std::sync::Arc;

use pgwire::pg_response::PgResponse;
use risingwave_common::error::{ErrorCode, Result};
use risingwave_sqlparser::ast::{DropStatement, ObjectName, ObjectType, Statement};

use crate::session::{OptimizerContext, SessionImpl};

pub mod create_mv;
pub mod create_source;
pub mod create_table;
mod describe;
pub mod drop_mv;
pub mod drop_table;
mod explain;
mod flush;
#[allow(dead_code)]
mod query;
mod query_single;
<<<<<<< HEAD
=======
mod show;
>>>>>>> 530f65ca
pub mod util;

pub(super) async fn handle(session: Arc<SessionImpl>, stmt: Statement) -> Result<PgResponse> {
    let context = OptimizerContext::new(session.clone());
    match stmt {
        Statement::Explain {
            statement, verbose, ..
        } => explain::handle_explain(context, *statement, verbose),
        Statement::CreateSource(stmt) => create_source::handle_create_source(context, stmt).await,
        Statement::CreateTable { name, columns, .. } => {
            create_table::handle_create_table(context, name, columns).await
        }
<<<<<<< HEAD
=======
        Statement::Describe { name } => describe::handle_describe(context, name).await,
        // TODO: support complex sql for `show columns from <table>`
        Statement::ShowColumn { name } => describe::handle_describe(context, name).await,
        Statement::ShowCommand(show_object) => {
            show::handle_show_command(context, show_object).await
        }
>>>>>>> 530f65ca
        Statement::Drop(DropStatement {
            object_type: ObjectType::Table,
            name,
            ..
        }) => {
            let table_object_name = ObjectName(vec![name]);
            drop_table::handle_drop_table(context, table_object_name).await
        }
        Statement::Drop(DropStatement {
            object_type: ObjectType::MaterializedView,
            name,
            ..
        }) => {
            let table_object_name = ObjectName(vec![name]);
            drop_mv::handle_drop_mv(context, table_object_name).await
        }
        Statement::Query(_) => query_single::handle_query_single(context, stmt).await,
        Statement::Insert { .. } | Statement::Delete { .. } => {
            query_single::handle_query_single(context, stmt).await
        }
        Statement::CreateView {
            materialized: true,
            or_replace: false,
            name,
            query,
            ..
        } => create_mv::handle_create_mv(context, name, query).await,
        Statement::Flush => flush::handle_flush(context).await,
        _ => Err(ErrorCode::NotImplementedError(format!("Unhandled ast: {:?}", stmt)).into()),
    }
}<|MERGE_RESOLUTION|>--- conflicted
+++ resolved
@@ -31,10 +31,7 @@
 #[allow(dead_code)]
 mod query;
 mod query_single;
-<<<<<<< HEAD
-=======
 mod show;
->>>>>>> 530f65ca
 pub mod util;
 
 pub(super) async fn handle(session: Arc<SessionImpl>, stmt: Statement) -> Result<PgResponse> {
@@ -47,15 +44,12 @@
         Statement::CreateTable { name, columns, .. } => {
             create_table::handle_create_table(context, name, columns).await
         }
-<<<<<<< HEAD
-=======
         Statement::Describe { name } => describe::handle_describe(context, name).await,
         // TODO: support complex sql for `show columns from <table>`
         Statement::ShowColumn { name } => describe::handle_describe(context, name).await,
         Statement::ShowCommand(show_object) => {
             show::handle_show_command(context, show_object).await
         }
->>>>>>> 530f65ca
         Statement::Drop(DropStatement {
             object_type: ObjectType::Table,
             name,
